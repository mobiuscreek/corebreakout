# To Do List

### docs

<<<<<<< HEAD
- Short demo of training
- Short demo of inference
=======
- Training notebook
>>>>>>> aee61083
- `scripts/README.md`

### modeling

<<<<<<< HEAD
- inspect old model (in `core_data/saved_models/mrcnn`)

### source

- make train + inference script more general via `args`

### test

- run `notebooks/test_inference.ipynb`
=======
- retrain model with original RPN params

### source

- fix up `scripts`
- fix up `notebooks`
- run `tests/notebooks/test_inference.ipynb`
>>>>>>> aee61083

### SUBMISSION

- Do we need copyright stuff at the top of each file?
- upload `assets.zip` to releases page<|MERGE_RESOLUTION|>--- conflicted
+++ resolved
@@ -2,17 +2,12 @@
 
 ### docs
 
-<<<<<<< HEAD
 - Short demo of training
 - Short demo of inference
-=======
-- Training notebook
->>>>>>> aee61083
 - `scripts/README.md`
 
 ### modeling
 
-<<<<<<< HEAD
 - inspect old model (in `core_data/saved_models/mrcnn`)
 
 ### source
@@ -22,15 +17,6 @@
 ### test
 
 - run `notebooks/test_inference.ipynb`
-=======
-- retrain model with original RPN params
-
-### source
-
-- fix up `scripts`
-- fix up `notebooks`
-- run `tests/notebooks/test_inference.ipynb`
->>>>>>> aee61083
 
 ### SUBMISSION
 
